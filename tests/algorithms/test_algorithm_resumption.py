--- conflicted
+++ resolved
@@ -44,11 +44,7 @@
         # see: https://github.com/mosaicml/composer/issues/362
         pytest.importorskip("torch", minversion="1.10", reason="Pytorch 1.10 required.")
 
-<<<<<<< HEAD
     if algorithm in ('layer_freezing'):
-=======
-    if algorithm in ('layer_freezing', 'swa'):
->>>>>>> 01f671ed
         pytest.xfail('Known issues')
 
     setting = get_settings(algorithm)
