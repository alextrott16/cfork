--- conflicted
+++ resolved
@@ -149,8 +149,7 @@
 
 def ingest_finetuning_result(result: Tuple[Dict[str, Dict], int], cuda_queue: mp.Queue, ckpt_filename: str,
                              glue_metrics: GlueState) -> None:
-    """
-    Ingests the output of `train_finetune` and sends it to the appropriate methods.
+    """Ingests the output of `train_finetune` and sends it to the appropriate methods.
 
     Args:
         result: Tuple[Dict[str, Dict], int]: the output of the `train_finetune` function to be ingested.
@@ -158,15 +157,13 @@
         ckpt_filename (str): Checkpoint to log metrics under
         glue_metrics (GlueState): GlueState object storing all the glue metrics for the entrypoint's current run
     """
-
     metric, device = result
     add_device_to_queue(device, cuda_queue=cuda_queue)
     log_metrics(metric=metric, ckpt_filename=ckpt_filename, glue_metrics=glue_metrics)
 
 
 def add_device_to_queue(device: int, cuda_queue: mp.Queue) -> None:
-    """
-    Once a process is done, it adds the device back to the queue of free GPUs.
+    """Once a process is done, it adds the device back to the queue of free GPUs.
 
     Args:
         device (int): the GPU index of the device that was freed.
@@ -219,12 +216,8 @@
     glue_metrics: GlueState,
     base_yaml_file: str,
     save_locally: bool,
-<<<<<<< HEAD
+    load_locally: bool,
     parent_ckpts: Optional[List[str]] = None,
-=======
-    load_locally: bool,
-    parent_ckpt: Optional[str] = None,
->>>>>>> 5cc77886
     load_ignore_keys: Optional[List[str]] = None,
 ) -> None:
     """Set up CUDA environment and process pool for given finetuning jobs and wait for them to complete."""
@@ -234,7 +227,9 @@
         parent_ckpts = ckpt_load_paths  # By default, the "parent checkpoint" is logged simply as the checkpoint
 
     # To reduce noisiness with these tasks, expand the evaluation to multiple fine-tuning seeds per pre-train checkpoint, if desired
-    seed_overrides = NLPTrainerHparams.create(cli_args=False, f=base_yaml_file).finetune_hparams.seed_overrides
+    fthp = NLPTrainerHparams.create(cli_args=False, f=base_yaml_file).finetune_hparams
+    assert fthp is not None
+    seed_overrides = fthp.seed_overrides
     if seed_overrides is None:
         seed_overrides = {}
     else:
@@ -244,7 +239,6 @@
     ctx = mp.get_context('spawn')
     cuda_envs = init_cuda_queue(torch.cuda.device_count(), ctx)
     free_port = get_free_tcp_port()
-<<<<<<< HEAD
     pool = Pool(processes=torch.cuda.device_count(),
                 initializer=init_cuda_env,
                 initargs=(cuda_envs, free_port),
@@ -264,7 +258,8 @@
             for seed in seed_overrides.get(task, [None]):
                 pool.apply_async(train_finetune,
                                  args=(base_yaml_file, task, save_ckpt, ckpt_load_path, parent_ckpt, parent_idx,
-                                       ckpt_save_folder, save_locally, free_port + rank, load_ignore_keys, seed),
+                                       ckpt_save_folder, save_locally, load_locally, free_port + rank, load_ignore_keys,
+                                       seed),
                                  callback=partial(ingest_finetuning_result,
                                                   cuda_queue=cuda_envs,
                                                   ckpt_filename=parent_ckpt,
@@ -274,27 +269,12 @@
 
     pool.close()
     pool.join()
-=======
-    executor = Pool(max_workers=torch.cuda.device_count(),
-                    initializer=init_cuda_env,
-                    initargs=(cuda_envs, free_port),
-                    mp_context=ctx)
-    for rank in range(num_tasks):
-        task = finetune_tasks[rank]
-        future = executor.submit(train_finetune, base_yaml_file, task, task_to_save_ckpt[task], ckpt_load_path,
-                                 wandb_group_name, ckpt_save_folder, save_locally, load_locally, free_port + rank,
-                                 load_ignore_keys)
-        future.add_done_callback(done_callback)
-
-    executor.shutdown(wait=True)  # wait for processes and callbacks to complete
->>>>>>> 5cc77886
 
     cuda_envs.close()
     cuda_envs.join_thread()
 
 
 def train_finetune(
-<<<<<<< HEAD
         base_yaml_file: str,
         task: str,
         save_ckpt: bool,
@@ -303,21 +283,10 @@
         parent_idx: int,
         save_folder: str,
         save_locally: bool,
+        load_locally: bool,
         master_port: int,
         load_ignore_keys: Optional[List[str]] = None,
         seed_override: Optional[int] = None,  # Option to manually set the seed to this value
-=======
-    base_yaml_file: str,
-    task: str,
-    save_ckpt: bool,
-    load_path: str,
-    wandb_group_name: str,
-    save_folder: str,
-    save_locally: bool,
-    load_locally: bool,
-    master_port: int,
-    load_ignore_keys: Optional[List[str]] = None,
->>>>>>> 5cc77886
 ):
     """Run single instance of a finetuning job on given task."""
     os.environ['MASTER_PORT'] = f'{master_port}'  # set unique master port for each spawn
@@ -374,13 +343,10 @@
         if save_locally:
             if not os.path.exists(ft_hparams.save_folder):
                 os.makedirs(ft_hparams.save_folder)
-<<<<<<< HEAD
 
     else:
         # Disable saving
         ft_hparams.save_folder = None
-=======
->>>>>>> 5cc77886
 
     print(
         f'\n --------\n SPAWNING TASK {task.upper()}\n DEVICE: {torch.cuda.current_device()}\n CKPT: {parent_ckpt}\n --------'
@@ -406,13 +372,11 @@
     # convert the Torch tensors to primitives so they can be sent over multiprocessing
     cpu_metrics = _convert_torch_tensor_to_primitives(cpu_metrics)
     # recursively move metrics to CPU to avoid pickling issues
-<<<<<<< HEAD
     return cpu_metrics, torch.cuda.current_device()
 
 
 def _convert_torch_tensor_to_primitives(metrics_dict: dict):
-    """
-    Converts a PyTorch Tensor to primitives so it can be sent over multiprocessing.
+    """Converts a PyTorch Tensor to primitives so it can be sent over multiprocessing.
 
     Args:
         metrics_dict (dict): A dictionary of PyTorch tensors to convert.
@@ -426,9 +390,6 @@
         elif isinstance(v, dict):
             metrics_dict[k] = _convert_torch_tensor_to_primitives(v)
     return metrics_dict
-=======
-    return DeviceCPU().batch_to_device(trainer.state.eval_metrics)
->>>>>>> 5cc77886
 
 
 def get_args() -> str:
@@ -460,9 +421,18 @@
         warnings.warn('finetune_ckpts specified in finetune_hparams. This value will be overriden during finetuning.')
 
     if hp.finetune_hparams is not None:
-        for task in hp.finetune_hparams.seed_overrides.keys():
-            if task.lower() not in ['mnli', 'qnli', 'qqp', 'sst-2', 'cola', 'rte', 'mrpc', 'stsb']:
-                raise KeyError(f'Key "{task}" in finetune_hparams.seed_overrides is not a GLUE task.')
+        seed_overrides = hp.finetune_hparams.seed_overrides
+        if seed_overrides is not None:
+            assert isinstance(seed_overrides, dict)
+            for task, seeds in seed_overrides.items():
+                if task.lower() not in ['mnli', 'qnli', 'qqp', 'sst-2', 'cola', 'rte', 'mrpc', 'stsb']:
+                    raise KeyError(f'Key "{task}" in finetune_hparams.seed_overrides is not a GLUE task.')
+                if not isinstance(seeds, (tuple, list)):
+                    raise TypeError(f'Seed overrides for task "{task}" must be a tuple or list of positive integers')
+                for seed in seeds:
+                    if (not isinstance(seed, int)) or seed <= 0:
+                        raise TypeError(
+                            f'Seed overrides for task "{task}" must be a tuple or list of positive integers')
 
 
 def get_finetune_hparams() -> Tuple[GLUETrainerHparams, str, bool, bool]:
@@ -585,7 +555,6 @@
     else:
         all_ckpts_list = finetune_hparams.finetune_ckpts
 
-<<<<<<< HEAD
     # First, fine-tune COLA, MNLI, QNLI, QQP, and SST-2 from every pre-trained checkpoint, saving MNLI checkpoints for the next round
     task_to_save_ckpt = {'cola': False, 'sst-2': False, 'qqp': False, 'qnli': False, 'mnli': True}
     spawn_finetuning_jobs(task_to_save_ckpt,
@@ -594,6 +563,7 @@
                           glue_metrics,
                           file,
                           save_locally,
+                          load_locally,
                           load_ignore_keys=['state/model/model.classifier*'])
 
     # Second, fine-tune RTE, MRPC, and STS-B from every pre-trained checkpoint's downstream MNLI checkpoints
@@ -607,43 +577,10 @@
         glue_metrics,
         file,
         save_locally,
+        load_locally=save_locally,
         parent_ckpts=all_ckpts_list,
         load_ignore_keys=['state/model/model.classifier*'],
     )
-=======
-    # finetune on every pretrained checkpoint
-    for ckpt_filename in all_ckpts_list:
-        parent_ckpt = ckpt_filename  # necessary for logging
-
-        # TODO (Alex): Remove two-step finetuning setup after CO-806 is resolved
-        task_to_save_ckpt = {'cola': False, 'sst-2': False, 'qqp': False, 'qnli': False, 'mnli': True}
-        spawn_finetuning_jobs(task_to_save_ckpt,
-                              ckpt_filename,
-                              save_folder,
-                              glue_metrics,
-                              file,
-                              save_locally,
-                              load_locally,
-                              parent_ckpt=parent_ckpt,
-                              load_ignore_keys=['state/model/model.classifier*'])
-
-        # finetune on inference tasks using last mnli checkpoint
-        ckpt_filename = f'{save_folder}/mnli/latest-rank0'
-
-        mnli_task_to_save_ckpt = {'rte': False, 'mrpc': False, 'stsb': False}
-        # delete finetuning head to reinitialize number of classes
-        spawn_finetuning_jobs(
-            mnli_task_to_save_ckpt,
-            ckpt_filename,
-            save_folder,
-            glue_metrics,
-            file,
-            save_locally,
-            load_locally=save_locally,  # if mnli saved ckpts locally, load locally
-            parent_ckpt=parent_ckpt,
-            load_ignore_keys=['state/model/model.classifier*'],
-        )
->>>>>>> 5cc77886
 
 
 def _main() -> None:
