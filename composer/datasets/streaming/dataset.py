--- conflicted
+++ resolved
@@ -350,20 +350,11 @@
         while True:
             with self._lock:
                 if todo_ids:
-<<<<<<< HEAD
-                    # Higher perf to pop last, but shuffle=False wants in-order traversal
-                    if self.shuffle:
-                        return todo_ids.pop(-1)
-                    else:
-                        return todo_ids.pop(0)
-                elif self._download_status in [_DownloadStatus.NOT_STARTED, _DownloadStatus.IN_PROGRESS]:
-=======
                     yield todo_ids.pop()
                     continue
                 elif self._download_status == _DownloadStatus.NOT_STARTED:
                     pass
                 elif self._download_status == _DownloadStatus.IN_PROGRESS:
->>>>>>> d67d6f98
                     pass
                 elif self._download_status == _DownloadStatus.DONE:
                     del self._epoch_to_todo_ids[epoch]
