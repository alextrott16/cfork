# Copyright 2021 MosaicML. All Rights Reserved.

from __future__ import annotations

import logging
import os
import random
import tarfile
import tempfile
import textwrap
import urllib.parse
import warnings
from typing import TYPE_CHECKING, Any, Dict, Iterator, Optional, cast

import numpy as np
import requests
import torch
import tqdm
import yaml

from composer.core import Event, State
from composer.core.types import StateDict
from composer.trainer.checkpoint_hparams import CheckpointLoaderHparams
from composer.trainer.deepspeed import is_module_deepspeed
from composer.trainer.devices.device import Device
from composer.utils import ObjectStoreProviderHparams, dist, iterate_with_pbar, reproducibility, run_directory

log = logging.getLogger(__name__)

if TYPE_CHECKING:
    import deepspeed


def get_mosaic_checkpoint_filepath(checkpoint_folder: str):
    return os.path.join(checkpoint_folder, "mosaic_states.pt")


_MOSAIC_STATES_FILENAME = "mosaic_states.pt"
_DEEPSPEED_TAG = "deepspeed"  # always tag with the same, deterministic name. We'll rename the tarball to the appropriate name.


class CheckpointLoader:
    """Manager for initializing state and restoring RNG state from existing checkpoints.

    Args:
        checkpoint (str): The path to an existing checkpoint file. It can be a path to a file on local disk, a URL, or
            if ``object_store_hparams`` is set, the object name for a checkpoint in a cloud bucket.
        object_store_hparams (ObjectStoreProviderHparams, optional): If the ``checkpoint`` is in an object store
            (i.e. AWS S3 or Google Cloud Storage), the parameters for connecting to the cloud provider object store.
            Otherwise, if the checkpoint is a local filepath, set to ``None``. (default: ``None``).
        load_weights_only (bool): Whether to only restore the weights from the checkpoint without
            restoring the associated state.
        strict_model_weights (bool): Whether to force that the checkpointed weights must exactly match the model
            weights.
        chunk_size (int, optional): Chunk size (in bytes) to use when downloading checkpoints. Ignored if the checkpoint
            is a local file path. (default: ``1_048_576`` bytes (1 MB))
        progress_bar (bool): Whether to show a progress bar when downloading checkpoints. Ignored if the checkpoint
            is a local file path. (default: ``True``)
    """

    def __init__(
        self,
        checkpoint: str,
        object_store_hparams: Optional[ObjectStoreProviderHparams] = None,
        load_weights_only: bool = False,
        strict_model_weights: bool = False,
        chunk_size: int = 1_048_576,
        progress_bar: bool = True,
    ):
<<<<<<< HEAD

=======
>>>>>>> 2dd7a05c
        checkpoint_uri_parsed = urllib.parse.urlparse(checkpoint)
        if checkpoint_uri_parsed.scheme != "":
            if object_store_hparams is not None:
                raise ValueError(
                    textwrap.dedent("""When specifying `object_store_hparams`,
                    the `checkpoint` parameter must be the key for the checkpoint in the bucket, NOT a uri."""))

        self.hparams = CheckpointLoaderHparams(
            checkpoint=checkpoint,
            object_store=object_store_hparams,
            load_weights_only=load_weights_only,
            strict_model_weights=strict_model_weights,
            chunk_size=chunk_size,
            progress_bar=progress_bar,
        )
        self.checkpoint_rng_state = None

    def _retrieve_checkpoint(self, destination_filepath: str):
        if self.hparams.object_store is not None:
            provider = self.hparams.object_store.initialize_object()
            total_size_in_bytes = provider.get_object_size(self.hparams.checkpoint)
            self._write_to_file_with_pbar(
                destination_filepath=destination_filepath,
                total_size=total_size_in_bytes,
                iterator=provider.download_object_as_stream(self.hparams.checkpoint,
                                                            chunk_size=self.hparams.chunk_size),
            )
            return
        checkpoint_uri_parsed = urllib.parse.urlparse(self.hparams.checkpoint)

        if checkpoint_uri_parsed.scheme == "":
            # assume it's a local file
            os.symlink(os.path.abspath(self.hparams.checkpoint), destination_filepath)
            return
        # it's a url
        with requests.get(self.hparams.checkpoint, stream=True) as r:
            r.raise_for_status()
            total_size_in_bytes = r.headers.get('content-length')
            if total_size_in_bytes is not None:
                total_size_in_bytes = int(total_size_in_bytes)
            self._write_to_file_with_pbar(destination_filepath,
                                          total_size=total_size_in_bytes,
                                          iterator=r.iter_content(self.hparams.chunk_size))

    def _write_to_file_with_pbar(self, destination_filepath: str, total_size: Optional[int], iterator: Iterator[bytes]):
        if self.hparams.progress_bar:
            desc = f"Downloading {self.hparams.checkpoint}"
            if len(desc) > 60:
                desc = desc[:42] + "..." + desc[-15:]
            pbar = tqdm.tqdm(desc=desc, total=total_size, unit='iB', unit_scale=True)
        else:
            pbar = None
        with open(destination_filepath, "wb") as fp:
            for chunk in iterate_with_pbar(iterator, pbar):
                fp.write(chunk)

    def load_checkpoint(self, state: State):
        """Initialize state from the loaded checkpoint's data.

        Args:
            state (State): The state to load the checkpoint into.

        Returns:
            The seed that was loaded from the checkpoint if it exists otherwise `None`.
        """
        seed_to_restore = None

        with tempfile.TemporaryDirectory() as checkpoint_folder:
            checkpoint_archive_name = self.hparams.checkpoint.split(os.path.sep)[-1]
            checkpoint_archive_filepath = os.path.join(checkpoint_folder, checkpoint_archive_name)
            self._retrieve_checkpoint(destination_filepath=checkpoint_archive_filepath)
            extracted_checkpoint_folder = None
            if checkpoint_archive_filepath.endswith(".pt"):
                # it's not an archive; it's just the mosaic state dict
                mosaic_checkpoint_filepath = checkpoint_archive_filepath
            else:
                extracted_checkpoint_folder = os.path.join(checkpoint_folder, "checkpoint")
                with tarfile.open(checkpoint_archive_filepath) as tarball:
                    tarball.extractall(extracted_checkpoint_folder)
                mosaic_checkpoint_filepath = os.path.join(extracted_checkpoint_folder, _MOSAIC_STATES_FILENAME)

            state_dict = torch.load(mosaic_checkpoint_filepath, map_location='cpu')

            if is_module_deepspeed(state.model):
                if extracted_checkpoint_folder is None:
                    raise RuntimeError("Deepspeed checkpoints require a tarball, not a weights file.")
                load_path, _ = cast("deepspeed.DeepSpeedEngine", state.model).load_checkpoint(
                    extracted_checkpoint_folder,
                    tag=_DEEPSPEED_TAG,
                    load_module_only=self.hparams.load_weights_only,
                    load_module_strict=self.hparams.strict_model_weights,
                )
                if load_path is None:
                    raise RuntimeError(f"Failed to load DeepSpeed checkpoint from {self.hparams.checkpoint}")
            elif self.hparams.load_weights_only:
                state.load_model_state(state_dict['state'], strict=self.hparams.strict_model_weights)

            if not self.hparams.load_weights_only:
                state.load_state_dict(state_dict["state"])
                self.checkpoint_rng_state = self._get_checkpoint_rng_state(state_dict["rng"])

                if "seed" in state_dict:
                    world_size = dist.get_world_size()
                    checkpointed_world_size = len(state_dict["seed"])
                    if world_size != checkpointed_world_size:
                        warnings.warn(f"Current world size {world_size} does not match the checkpointed world size "
                                      f"{checkpointed_world_size}. The seed will not be restored.")
                    else:
                        seed_to_restore = state_dict["seed"][dist.get_global_rank()]
                        reproducibility.seed_all(seed_to_restore)

        return seed_to_restore

    def restore_checkpoint_rng_state(self, device: Device):
        """Restore the state of all RNG objects in this context from the loaded checkpoint's data.
        """

        if self.checkpoint_rng_state is None:
            return

        assert dist.get_world_size() == len(self.checkpoint_rng_state['torch']), textwrap.dedent(
            """invariant violation: if the rng state is being restored, then
            the world size should be the same as in the checkpoint.""")

        torch.set_rng_state(self.checkpoint_rng_state['torch'][dist.get_global_rank()])
        device.load_state_dict(self.checkpoint_rng_state['device'][dist.get_global_rank()])
        random.setstate(self.checkpoint_rng_state['python'][dist.get_global_rank()])
        np.random.set_state(self.checkpoint_rng_state['numpy'][dist.get_global_rank()])

        self.checkpoint_rng_state = None

    def _get_checkpoint_rng_state(self, checkpoint_rng_state: StateDict) -> Optional[StateDict]:
        original_world_size = len(checkpoint_rng_state["torch"])
        if original_world_size == dist.get_world_size():
            return checkpoint_rng_state
        else:
            warnings.warn(
                textwrap.dedent(f"""The checkpoint was created with world_size({original_world_size}),
                which differs from the current world_size({dist.get_world_size()}).
                RNG state will not be restored."""))


class CheckpointSaver:
    """Manager for saving state to checkpoint files.

    Args:
        checkpoint_folder (str): The path to store checkpoints in.
        checkpoint_interval (int): The amount of time units to wait between checkpoints.
        checkpoint_interval_unit (str): The unit (`"ep"` or `"it"`) that
            `checkpoint_interval` should be measured in.
    """

    def __init__(self, checkpoint_folder: str, checkpoint_interval: int, checkpoint_interval_unit: str):
        if checkpoint_interval_unit.lower() == "ep":
            self.save_event = Event.EPOCH_END
        elif checkpoint_interval_unit.lower() == "it":
            self.save_event = Event.BATCH_END
        else:
            raise ValueError(f"Unknown checkpointing interval: {checkpoint_interval_unit}")
        self.checkpoint_folder = run_directory.get_relative_to_run_directory(checkpoint_folder)
        os.makedirs(self.checkpoint_folder, mode=0o775, exist_ok=True)
        self.save_interval = checkpoint_interval

    def should_checkpoint(self, state: State, event: Event) -> bool:
        """Given the current state and event, determine whether a checkpoint needs to be created.

        Args:
            state (State): The current State of the trainer.
            event (Event): The current Event being executed.
        """

        if event != self.save_event:
            return False
        if self.save_event == Event.EPOCH_END:
            return state.epoch % self.save_interval == 0
        if self.save_event == Event.BATCH_END:
            return state.step % self.save_interval == 0
        return False

    def save_checkpoint(self, state: State, seed: int, device: Device, config: Optional[Dict[str, Any]] = None) -> None:
        """Save the current state to a a new checkpoint file.

        Args:
            state (State): The current State of the trainer.
            seed (int): The seed used for random number generation.
            device (Device): The Device in use by this process.
            ddp (DDP): The DDP engine in use by this trainer.
            config (Optional[Dict[str, Any]]): The hparams used to initialize this trainer, if any.
        """
        state_dict = {
            'rng': self._get_rng_state(device=device),  # stored across all ranks
            'seed': dist.all_gather_object(seed),
        }

        if self.save_event == Event.EPOCH_END:
            tag = f"ep{state.epoch}"
        elif self.save_event == Event.BATCH_END:
            tag = f"it{state.step}"
        else:
            raise ValueError(f"Invalid checkpoint event: {self.save_event}")

        with tempfile.TemporaryDirectory() as tmpdir:
            if is_module_deepspeed(state.model):
                model = cast("deepspeed.DeepSpeedEngine", state.model)
                model.save_checkpoint(tmpdir, _DEEPSPEED_TAG)

            if dist.get_global_rank() == 0:
                # only rank 0 saves checkpoints

                # we add the state only on rank 0 since other processes don't have loggers to serialize
                # it should be the same across all ranks. per-rank state not stored
                state_dict['state'] = state.state_dict()

                if config:
                    hparams_path = os.path.join(self.checkpoint_folder, "hparams.yaml")
                    config_yaml_str = yaml.dump(config)
                    try:
                        with open(hparams_path, "x") as f:
                            # Storing the config (ex. hparams) in a separate file so they can be modified before resuming
                            f.write(config_yaml_str)
                    except FileExistsError as e:
                        with open(hparams_path, "r") as f:
                            # comparing the parsed hparams to ignore whitespace and formatting differences
                            if yaml.safe_load(config_yaml_str) != yaml.safe_load(f):
                                raise RuntimeError(
                                    f"The hparams in the existing checkpoint folder {self.checkpoint_folder} "
                                    "differ from those being used in the current training run. "
                                    "Please specify a new checkpoint folder.") from e

                mosaic_states_filepath = os.path.join(tmpdir, _MOSAIC_STATES_FILENAME)
                with open(mosaic_states_filepath, 'xb') as f:
                    torch.save(state_dict, f)

                checkpoint_archive_filepath = os.path.join(self.checkpoint_folder, f'{tag}.tar')
                with tarfile.open(checkpoint_archive_filepath, "w") as tarball:
                    tarball.add(tmpdir, arcname="")  # add files flat to the tarball

                log.info(f'Trainer checkpoint saved to {checkpoint_archive_filepath}')

        # Ensure that the non-rank 0 processes don't exit before the checkpoint is saved.
        dist.barrier()

    def _get_rng_state(self, device: Device) -> StateDict:
        rng_state = {
            "python": dist.all_gather_object(random.getstate()),
            "numpy": dist.all_gather_object(np.random.get_state()),
            "torch": dist.all_gather_object(torch.random.get_rng_state()),
            "device": dist.all_gather_object(device.state_dict()),
        }
        # casting the state dict as on non-rank-0, entries will be None-like
        return rng_state<|MERGE_RESOLUTION|>--- conflicted
+++ resolved
@@ -67,10 +67,7 @@
         chunk_size: int = 1_048_576,
         progress_bar: bool = True,
     ):
-<<<<<<< HEAD
-
-=======
->>>>>>> 2dd7a05c
+      
         checkpoint_uri_parsed = urllib.parse.urlparse(checkpoint)
         if checkpoint_uri_parsed.scheme != "":
             if object_store_hparams is not None:
