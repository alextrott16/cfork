# Copyright 2021 MosaicML. All Rights Reserved.

"""Custom loss functions."""

from __future__ import annotations

import warnings
from typing import Optional

import torch
from torch import Tensor
from torch.nn import functional as F

from composer.loss.utils import ensure_targets_one_hot, infer_target_type
<<<<<<< HEAD

__all__ = ["bce", "loss_registry", "soft_cross_entropy"]


def bce(
=======

__all__ = ["binary_cross_entropy_with_logits", "loss_registry", "soft_cross_entropy"]


def binary_cross_entropy_with_logits(
>>>>>>> caf074b8
    input: Tensor,
    target: Tensor,
    weight: Optional[Tensor] = None,
    size_average: Optional[bool] = None,
    reduce: Optional[bool] = None,
    reduction: str = "sum",
    pos_weight: Optional[Tensor] = None,
    scale_by_batch_size: Optional[bool] = True,
) -> torch.Tensor:
    r"""Replacement for 
    :class:`~torch.nn.functional.binary_cross_entropy_with_logits` that can handle class 
    indices or one-hot labels.

    :class:`~torch.nn.functional.binary_cross_entropy_with_logits` with ``reduction =
    'mean'` will typically result in very small loss values (on the order of 1e-3), which
    necessitates scaling the learning rate by 1e3 to allow the model to learn. This
    implementation avoids this by using ``reduction = sum`` and scaling the loss inversely
    proportionally to the batch size.

    Args:
        input (torch.Tensor) : :math:`(N, C)` where `C = number of classes` or :math:`(N, C, H, W)`
            in case of 2D Loss, or :math:`(N, C, d_1, d_2, ..., d_K)` where :math:`K \geq 1`
            in the case of K-dimensional loss. `input` is expected to contain unnormalized scores
            (often referred to as logits).
        target (torch.Tensor) : If containing class indices, shape :math:`(N)` where each value is
            :math:`0 \leq \text{targets}[i] \leq C-1`, or :math:`(N, d_1, d_2, ..., d_K)` with
            :math:`K \geq 1` in the case of K-dimensional loss. If containing class probabilities,
            same shape as the input.
        weight (torch.Tensor, optional): a manual rescaling weight given to each
            class. If given, has to be a Tensor of size `C`. Default: ``None``.
        size_average (bool, optional): Deprecated (see `reduction`). By default,
            the losses are averaged over each loss element in the batch. Note that for
            some losses, there multiple elements per sample. If the field ``size_average``
            is set to ``False``, the losses are instead summed for each minibatch. Ignored
            when reduce is ``False``. Default: ``True``
        reduce (bool, optional): Deprecated (see ``reduction``). By default, the
            losses are averaged or summed over observations for each minibatch depending
            on `size_average`. When ``reduce`` is ``False``, returns a loss per
            batch element instead and ignores `size_average`. Default: ``True``
        reduction (str, optional): Specifies the reduction to apply to the output:
            ``'none'`` | ``'mean'`` | ``'sum'``. ``'none'``: no reduction will be applied,
            ``'mean'``: the sum of the output will be divided by the number of
            elements in the output, ``'sum'``: the output will be summed. Note: ``size_average``
            and ``reduce`` are in the process of being deprecated, and in the meantime,
            specifying either of those two args will override ``reduction``. Default:
            ``'sum'``
        pos_weight (Tensor, optional): a weight of positive examples.
                Must be a vector with length equal to the number of classes.
        scale_by_batch_size (bool, optional): Whether to scale the loss by the batch size
            (i.e. input.shape[0]). Default: ``True``.
    """
    target = ensure_targets_one_hot(input, target)
<<<<<<< HEAD
    l = F.binary_cross_entropy_with_logits(input, target, weight, size_average, reduce, reduction, pos_weight)
    if scale_by_batch_size:
        l /= torch.tensor(input.shape[0])
    return l
=======
    bce = F.binary_cross_entropy_with_logits(input, target, weight, size_average, reduce, reduction, pos_weight)
    if scale_by_batch_size:
        bce /= torch.tensor(input.shape[0])
    return bce
>>>>>>> caf074b8


def soft_cross_entropy(input: Tensor,
                       target: Tensor,
                       weight: Optional[Tensor] = None,
                       size_average: Optional[bool] = None,
                       ignore_index: int = -100,
                       reduce: Optional[bool] = None,
                       reduction: str = 'mean'):
    r"""Drop-in replacement for :class:`~torch.nn.functional.cross_entropy` that can
     handle class indices or one-hot labels. 
    Args:
        input (torch.Tensor) : :math:`(N, C)` where `C = number of classes` or :math:`(N, C, H, W)`
            in case of 2D Loss, or :math:`(N, C, d_1, d_2, ..., d_K)` where :math:`K \geq 1`
            in the case of K-dimensional loss. `input` is expected to contain unnormalized scores
            (often referred to as logits).
        target (torch.Tensor) : If containing class indices, shape :math:`(N)` where each value is
            :math:`0 \leq \text{targets}[i] \leq C-1`, or :math:`(N, d_1, d_2, ..., d_K)` with
            :math:`K \geq 1` in the case of K-dimensional loss. If containing class probabilities,
            same shape as the input.
        weight (torch.Tensor, optional): a manual rescaling weight given to each
            class. If given, has to be a Tensor of size `C`. Default: ``None``.
        size_average (bool, optional): Deprecated (see `reduction`). By default,
            the losses are averaged over each loss element in the batch. Note that for
            some losses, there multiple elements per sample. If the field ``size_average``
            is set to ``False``, the losses are instead summed for each minibatch. Ignored
            when reduce is ``False``. Default: ``True``
        ignore_index (int, optional): Specifies a target value that is ignored
            and does not contribute to the input gradient. When ``size_average`` is
            ``True``, the loss is averaged over non-ignored targets. Note that
            ``ignore_index`` is only applicable when the target contains class indices.
            Default: ``-100``
        reduce (bool, optional): Deprecated (see ``reduction``). By default, the
            losses are averaged or summed over observations for each minibatch depending
            on `size_average`. When ``reduce`` is ``False``, returns a loss per
            batch element instead and ignores `size_average`. Default: ``True``
        reduction (str, optional): Specifies the reduction to apply to the output:
            ``'none'`` | ``'mean'`` | ``'sum'``. ``'none'``: no reduction will be applied,
            ``'mean'``: the sum of the output will be divided by the number of
            elements in the output, ``'sum'``: the output will be summed. Note: ``size_average``
            and ``reduce`` are in the process of being deprecated, and in the meantime,
            specifying either of those two args will override ``reduction``. Default: ``'mean'``
    This function will be obsolete with `this update <https://github.com/pytorch/pytorch/pull/61044>`_.
    """
    target_type = infer_target_type(input, target)

    if target_type == 'indices':
        return F.cross_entropy(input, target, weight, size_average, ignore_index, reduce, reduction)
    elif target_type == 'one_hot':
        assert reduction in ['sum', 'mean', 'none'], f"{reduction} reduction not supported."
        assert size_average is None, "size_average is deprecated"
        assert reduce is None, "reduce is deprecated"
        if ignore_index != -100:
            warnings.warn("ignore_index not supported when using dense labels. Ignoring targets with 0 probability.")
        xentropy = -(target * F.log_softmax(input, dim=1))

        if weight is not None:
            # Ugly dimension shuffle to make multiplication work.
            xentropy = torch.movedim(xentropy, 1, -1)
            xentropy *= weight  # PyTorch doesn't normalize weights
            xentropy = torch.movedim(xentropy, -1, 1)

        xentropy = xentropy.sum(dim=1)
        num_examples = torch.numel(xentropy)

        if reduction == 'sum':
            xentropy = xentropy.sum()
        elif reduction == 'mean':
            xentropy = xentropy.mean()
            # Re-weight loss to account for examples with less than 1 total probability (ignored examples)
            total_prob = target.sum()
            if total_prob <= 0:
                raise ValueError("No targets have nonzero probability")
            if total_prob < num_examples:
                warnings.warn("Some targets have less than 1 total probability.")
            xentropy *= num_examples / total_prob

        return xentropy
    else:
        raise ValueError(f"Unrecognized target type {target_type}")


<<<<<<< HEAD
loss_registry = {"bce": bce, "soft_cross_entropy": soft_cross_entropy}
=======
loss_registry = {
    "binary_cross_entropy_with_logits": binary_cross_entropy_with_logits,
    "soft_cross_entropy": soft_cross_entropy
}
>>>>>>> caf074b8
<|MERGE_RESOLUTION|>--- conflicted
+++ resolved
@@ -12,19 +12,11 @@
 from torch.nn import functional as F
 
 from composer.loss.utils import ensure_targets_one_hot, infer_target_type
-<<<<<<< HEAD
-
-__all__ = ["bce", "loss_registry", "soft_cross_entropy"]
-
-
-def bce(
-=======
 
 __all__ = ["binary_cross_entropy_with_logits", "loss_registry", "soft_cross_entropy"]
 
 
 def binary_cross_entropy_with_logits(
->>>>>>> caf074b8
     input: Tensor,
     target: Tensor,
     weight: Optional[Tensor] = None,
@@ -77,17 +69,10 @@
             (i.e. input.shape[0]). Default: ``True``.
     """
     target = ensure_targets_one_hot(input, target)
-<<<<<<< HEAD
-    l = F.binary_cross_entropy_with_logits(input, target, weight, size_average, reduce, reduction, pos_weight)
-    if scale_by_batch_size:
-        l /= torch.tensor(input.shape[0])
-    return l
-=======
     bce = F.binary_cross_entropy_with_logits(input, target, weight, size_average, reduce, reduction, pos_weight)
     if scale_by_batch_size:
         bce /= torch.tensor(input.shape[0])
     return bce
->>>>>>> caf074b8
 
 
 def soft_cross_entropy(input: Tensor,
@@ -170,11 +155,7 @@
         raise ValueError(f"Unrecognized target type {target_type}")
 
 
-<<<<<<< HEAD
-loss_registry = {"bce": bce, "soft_cross_entropy": soft_cross_entropy}
-=======
 loss_registry = {
     "binary_cross_entropy_with_logits": binary_cross_entropy_with_logits,
     "soft_cross_entropy": soft_cross_entropy
-}
->>>>>>> caf074b8
+}