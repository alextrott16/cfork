--- conflicted
+++ resolved
@@ -24,10 +24,7 @@
 def set_batch_sequence_length(
     batch: Dict[str, torch.Tensor],
     curr_seq_len: int,
-<<<<<<< HEAD
-=======
     truncate: bool = True,
->>>>>>> a132c9ab
     preserve_end_of_sequence: bool = False,
 ) -> Batch:
     """Set the sequence length of a batch.
@@ -49,11 +46,6 @@
     Args:
         batch (Dict[str, Tensor]): The input batch to the model, must be a dictionary.
         curr_seq_length (int): The desired sequence length to apply.
-<<<<<<< HEAD
-        preserve_end_of_sequence (bool, optional): Preserve the end-of-sequence of the batch when
-            truncating. Useful when input formats include a unique end-of-sequence token.
-            Default = ``False``.
-=======
         truncate (bool, optional): Truncate sequences early, or reshape tensors to create
             new examples out of the extra tokens. Default: ``True``.
         preserve_end_of_sequence (bool, optional): Preserve the end-of-sequence of the batch when
@@ -64,7 +56,6 @@
             ``[[10, 11, 12]]`` with ``preserve_end_of_sequence=False`` and would be
             ``[[10, 11, 15]]`` with ``preserve_end_of_sequence=True``. This behavior applies to any
             batch tensor with 2 or more dimensions.
->>>>>>> a132c9ab
 
     Returns:
         Dict[str, Tensor]: a Mapping of input tensors to the model,
@@ -87,10 +78,6 @@
     if 'attention_mask' not in batch:
         raise ValueError('Sequence Length Warmup requires that the batch has "attention_mask".')
 
-<<<<<<< HEAD
-    if curr_seq_len >= batch['attention_mask'].shape[1]:
-        return batch
-=======
     # This should act like a no-op if curr_seq_len isn't shorter than the batch's sequence length
     batch_seq_len = 0
     # The batch sequence length is assumed to be the shape[1] dimension of any non-1D batch tensor
@@ -140,30 +127,14 @@
         # ensure new tensor shape is divisible by curr_seq_len
         input_ids = batch['input_ids'].view(-1)
         tensor_len = (input_ids.shape[0] // curr_seq_len) * curr_seq_len
->>>>>>> a132c9ab
-
-    # Truncate, but preserve end-of-sequence tokens
-    if preserve_end_of_sequence:
-        r_idx = torch.arange(batch['attention_mask'].shape[0])
-        # eos_idx should point to the final token index for each batch sample
-        eos_idx = batch['attention_mask'].sum(1).long() - 1
-        # eos_idx_truncated is the same thing, after truncation is applied
-        eos_idx_truncated = eos_idx.clamp(max=curr_seq_len - 1)
-
-        for k in batch.keys():
-            if len(batch[k].shape) < 2:
+
+        input_ids = input_ids[:tensor_len]
+        input_ids = input_ids.view(-1, curr_seq_len)
+        batch['input_ids'] = input_ids
+
+        for k, v in batch.items():
+            if k == 'input_ids':
                 continue
-<<<<<<< HEAD
-            eos_value = batch[k][r_idx, eos_idx]
-            batch[k] = batch[k][:, :curr_seq_len].contiguous()
-            batch[k][r_idx, eos_idx_truncated] = eos_value
-
-    else:
-        for k in batch.keys():
-            if len(batch[k].shape) < 2:
-                continue
-            batch[k] = batch[k][:, :curr_seq_len].contiguous()
-=======
             if v.shape != input_ids_shape:
                 raise ValueError(
                     f'When using ``truncate=False``, Sequence Length Warmup only supports batches where all tensors have the same shape. '
@@ -171,7 +142,6 @@
             v = v.view(-1)
             v = v[:tensor_len]
             batch[k] = v.view(-1, curr_seq_len)
->>>>>>> a132c9ab
 
     return batch
 
@@ -215,10 +185,7 @@
                                             min_seq_length=8,
                                             max_seq_length=1024,
                                             step_size=8,
-<<<<<<< HEAD
-=======
                                             truncate=True,
->>>>>>> a132c9ab
                                             preserve_end_of_sequence=False)
 
         trainer = Trainer(model=model,
@@ -234,11 +201,6 @@
         max_seq_length (int, optional): Maximum sequence length to stop the warmup.
             Default = ``1024``.
         step_size (int, optional): Step size of sequence length. Default = ``8``.
-<<<<<<< HEAD
-        preserve_end_of_sequence (bool, optional): Preserve the end-of-sequence of the batch when
-            truncating. Useful when input formats include a unique end-of-sequence token.
-            Default = ``False``.
-=======
         truncate (bool, optional): Truncate sequences early, or reshape tensors to create
             new examples out of the extra tokens. Default: ``True``.
         preserve_end_of_sequence (bool, optional): Preserve the end-of-sequence of the batch when
@@ -249,7 +211,6 @@
             ``[[10, 11, 12]]`` with ``preserve_end_of_sequence=False`` and would be
             ``[[10, 11, 15]]`` with ``preserve_end_of_sequence=True``. This behavior applies to any
             batch tensor with 2 or more dimensions.
->>>>>>> a132c9ab
     """
 
     def __init__(
@@ -258,20 +219,14 @@
         min_seq_length: int = 8,
         max_seq_length: int = 1024,
         step_size: int = 8,
-<<<<<<< HEAD
-=======
         truncate: bool = True,
->>>>>>> a132c9ab
         preserve_end_of_sequence: bool = False,
     ):
         self.duration = duration
         self.min_seq_length = min_seq_length
         self.max_seq_length = max_seq_length
         self.step_size = step_size
-<<<<<<< HEAD
-=======
         self.truncate = truncate
->>>>>>> a132c9ab
         self.preserve_end_of_sequence = preserve_end_of_sequence
 
         if self.duration < 0 or self.duration > 1:
@@ -389,93 +344,7 @@
 
         # in order to avoid OOMs, we do a forward and a backward pass on a dummy input.
         if not self._activated:
-<<<<<<< HEAD
-            assert self._original_model is not None, 'original model should be set on Event.INIT'
-
-            try:
-                # Both PyTorch and FFCV dataloaders define a `batch_size` attribute
-                # This exception would mainly be raised if the user is passing in a custom
-                # iterable
-                per_gpu_macrobatch = getattr(state.dataloader, 'batch_size')
-            except AttributeError as e:
-                raise AttributeError(
-                    'Sequence Length Warmup requires the `state.dataloader` to have a `batch_size` attribute.') from e
-            if per_gpu_macrobatch is None:
-                raise RuntimeError('Sequence Length Warmup algorithm requires constant batch size.')
-
-            batch_clone = {}
-            device_batch_size = 0
-            device = None
-            for k, v in state.batch.items():
-                # Truncate any sequence-shaped tensors to at most the max_seq_length sequence.
-                # Assume the second dimension is always sequence position.
-                if len(v.shape) > 1:
-                    seq_dim = min(self.max_seq_length, v.shape[1])
-                    batch_clone[k] = torch.clone(v[:, :seq_dim])
-                else:
-                    batch_clone[k] = torch.clone(v)
-                device_batch_size = v.shape[0]
-                device = v.device
-
-            grad_accum_successful = False
-            while not grad_accum_successful:
-                per_gpu_batch = ceil(per_gpu_macrobatch / state.grad_accum)
-                model_inputs = {k: v[:per_gpu_batch] for k, v in batch_clone.items()}
-
-                should_handle_cuda_oom = 0
-                caught_timeout_error = None
-                try:
-                    # start by running a forward and backward pass
-                    # of the maximum sequence length to allocate cache.
-                    with get_precision_context(state.precision):
-                        outputs = state.model.forward(model_inputs)
-                        loss = self._original_model.loss(outputs, model_inputs)
-
-                    # since use_grad_scaling is in the Trainer, and we
-                    # don't care about the loss values, skip scaling
-                    for loss_item in ensure_tuple(loss):
-                        loss_item.backward()
-
-                    for optimizer in state.optimizers:
-                        optimizer.zero_grad()
-
-                # This error/state.grad_accum handling mimics the logic in trainer._train_batch().
-                except RuntimeError as e:
-                    if 'CUDA out of memory' in str(e):
-                        should_handle_cuda_oom = 1
-                    elif 'Timed out' in str(e):
-                        # Catch timeout errors and only reraise if we did not encounter OOM on other ranks. Error
-                        # is likely transient if one rank OOMed, it likely did not reach a barrier. Note that if we
-                        # catch non-transient timeout errors they will be later reraised if no rank OOMed.
-                        caught_timeout_error = e
-                    else:
-                        raise
-
-                # Propagate across all ranks if any rank hit CUDA OOM
-                should_handle_cuda_oom = torch.tensor([should_handle_cuda_oom], dtype=torch.uint8, device=device)
-                dist.all_reduce(should_handle_cuda_oom, reduce_operation='MAX')
-                if int(should_handle_cuda_oom.item()) == 1:
-                    # If any rank hit CUDA OOM, update grad_accum and retry. Ignore any caught_timeout_error since
-                    # it is likely transient, e.g. timeout because certain ranks OOMed and didn't reach barrier.
-                    # Raise runtime error if training 1 sample at a time still resulted in CUDA out of memory
-                    if state.grad_accum == device_batch_size:
-                        raise RuntimeError(
-                            ('CUDA out of memory. The train loop failed with an internal microbatch of size 1.'
-                             'The GPU does not have enough memory to process even 1 sample.'))
-                    else:
-                        state.grad_accum = min(2 * state.grad_accum, device_batch_size)
-                        logger.data_batch({'trainer/grad_accum': state.grad_accum})
-                elif caught_timeout_error:
-                    # If not CUDA out of memory, raise exception to user. Note that this truncates the call stack
-                    # back only to this newly raised error.
-                    raise caught_timeout_error
-                else:
-                    grad_accum_successful = True
-
-            self._activated = True
-=======
             self._activate_model(state, logger)
->>>>>>> a132c9ab
 
         if state.max_duration.unit == TimeUnit.EPOCH:
             if state.dataloader_len is None:
@@ -500,11 +369,7 @@
         curr_seq_len = max(curr_seq_len, self.min_seq_length)
         curr_seq_len = min(curr_seq_len, self.max_seq_length)
 
-<<<<<<< HEAD
-        state.batch = set_batch_sequence_length(state.batch, curr_seq_len, self.preserve_end_of_sequence)
-=======
         state.batch = set_batch_sequence_length(state.batch, curr_seq_len, self.truncate, self.preserve_end_of_sequence)
->>>>>>> a132c9ab
 
         batch_size = state.batch['input_ids'].shape[0]
         logger.data_batch({
