--- conflicted
+++ resolved
@@ -8,11 +8,6 @@
 See the :doc:`Method Card </method_cards/alibi>` for more details.
 """
 
-<<<<<<< HEAD
-from composer.algorithms.alibi import _gpt2_alibi as _gpt2_alibi
-from composer.algorithms.alibi import _bert_alibi as _bert_alibi
-=======
->>>>>>> 30f26344
 from composer.algorithms.alibi.alibi import Alibi, apply_alibi
 
 __all__ = ['Alibi', 'apply_alibi']