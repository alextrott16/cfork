--- conflicted
+++ resolved
@@ -60,9 +60,6 @@
     'alibi': Alibi,
     'selective_backprop': SelectiveBackprop,
     'gradient_clipping': GradientClipping,
-<<<<<<< HEAD
     'pre_layernorm': PreLayerNorm,
-=======
     'weight_standardization': WeightStandardization,
->>>>>>> 920e8ae1
 }